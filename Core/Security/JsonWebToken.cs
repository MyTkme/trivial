﻿using System;
using System.Collections.Generic;
using System.Net.Http.Headers;
using System.Runtime.Serialization;
using System.Security;
using System.Text;

using Trivial.Web;

namespace Trivial.Security
{
    /// <summary>
    /// Json web token model.
    /// </summary>
    /// <typeparam name="T">The type of payload.</typeparam>
    public class JsonWebToken<T>
    {
        /// <summary>
        /// The JSON web token parser.
        /// </summary>
        public class Parser : IEquatable<Parser>, IEquatable<string>
        {
            private readonly string headerStr;
            private T payloadCache;
            private JsonWebTokenHeader headerCache;

            /// <summary>
            /// Initializes a new instance of the JsonWebToken.Parser class.
            /// </summary>
            /// <param name="s">The JWT string.</param>
            public Parser(string s)
            {
                var arr = s.Split('.');
                if (arr.Length == 0) return;
                if (arr.Length == 1)
                {
                    PayloadBase64Url = arr[0];
                    return;
                }

                headerStr = arr[0];
                PayloadBase64Url = arr[1];
                if (arr.Length > 2) Signature = arr[2];
            }

            /// <summary>
            /// Initializes a new instance of the JsonWebToken.Parser class.
            /// </summary>
            /// <param name="header">The header string.</param>
            /// <param name="payload">The payload string.</param>
            /// <param name="sign">The signature string.</param>
            public Parser(string header, string payload, string sign)
            {
                headerStr = header;
                PayloadBase64Url = payload;
                Signature = sign;
            }

            /// <summary>
            /// Gets the payload string.
            /// </summary>
            public string PayloadBase64Url { get; }

            /// <summary>
            /// Gets the signature string.
            /// </summary>
            public string Signature { get; }

            /// <summary>
            /// Gets payload instance.
            /// </summary>
            /// <param name="forceToRefresh">true if force to refresh the cache; otherwise, false.</param>
            /// <returns>The payload instance.</returns>
            public T GetPayload(bool forceToRefresh = false)
            {
                if (headerCache == null || forceToRefresh) Refresh();
                return payloadCache;
            }

            /// <summary>
            /// Gets the header.
            /// </summary>
            public string GetAlgorithmName()
            {
                if (headerCache == null) Refresh();
                return headerCache.AlgorithmName;
            }

            /// <summary>
            /// Verifies the JSON web token.
            /// </summary>
            /// <param name="algorithm">The signature algorithm instance.</param>
            /// <param name="checkName">true if check whether the algorithm name are same before verfiy; otherwise, false.</param>
            /// <returns>true if valid; otherwise, false.</returns>
            public bool Verify(ISignatureProvider algorithm, bool checkName = false)
            {
                if (checkName && !IsSameSignatureAlgorithmName(algorithm)) return false;
                if (algorithm == null) return string.IsNullOrEmpty(Signature);
                var bytes = Encoding.ASCII.GetBytes($"{headerStr}.{PayloadBase64Url}");
                var sign = WebUtility.Base64UrlDecode(Signature);
                return algorithm.Verify(bytes, sign);
            }

            /// <summary>
            /// Verifies the JSON web token.
            /// </summary>
            /// <param name="algorithm">The signature algorithm instance.</param>
            /// <param name="caseSensitive">true if case senstive; otherwise, false.</param>
            /// <returns>true if valid; otherwise, false.</returns>
            public bool IsSameSignatureAlgorithmName(ISignatureProvider algorithm, bool caseSensitive = false)
            {
                return IsSameSignatureAlgorithmName(algorithm?.Name, caseSensitive);
            }

            /// <summary>
            /// Verifies the JSON web token.
            /// </summary>
            /// <param name="algorithm">The signature algorithm name.</param>
            /// <param name="caseSensitive">true if case senstive; otherwise, false.</param>
            /// <returns>true if valid; otherwise, false.</returns>
            public bool IsSameSignatureAlgorithmName(string algorithm, bool caseSensitive = false)
            {
                var name = GetAlgorithmName();
                if (string.IsNullOrWhiteSpace(name) || name == "none") return algorithm == null || string.IsNullOrWhiteSpace(algorithm) || algorithm == "none";
                return name.Equals(algorithm, caseSensitive ? StringComparison.InvariantCulture : StringComparison.InvariantCultureIgnoreCase);
            }

            /// <summary>
            /// Converts to JSON web token.
            /// </summary>
            /// <param name="algorithm">The verify signature algorithm instance.</param>
            /// <param name="verify">true if need verify before converting; otherwise, false.</param>
            /// <param name="useVerifyAlgorithmName">true if use the verify algorithm name to create the instance instead of the original one; otherwise, false.</param>
            /// <returns>A JSON web token instance.</returns>
            public JsonWebToken<T> ToToken(ISignatureProvider algorithm, bool verify = true, bool useVerifyAlgorithmName = false)
            {
                if (verify && !Verify(algorithm)) return null;
                if (string.IsNullOrWhiteSpace(PayloadBase64Url)) return null;
                if (useVerifyAlgorithmName)
                {
                    return algorithm == null || algorithm.CanSign
                        ? new JsonWebToken<T>(GetPayload(), algorithm)
                        : new JsonWebToken<T>(GetPayload(), algorithm) { signatureCache = Signature };
                }

                var result = new JsonWebToken<T>(GetPayload(), algorithm)
                {
                    headerBase64Url = headerStr,
                    signatureCache = Signature
                };
                var header = headerCache;
                if (header != null)
                {
                    result.header.AlgorithmName = header.AlgorithmName;
                    result.header.Type = header.Type;
                }

                return result;
            }

            /// <summary>
            /// Converts to JSON web token.
            /// </summary>
            /// <param name="verifyAlgorithm">The signature algorithm instance to verify.</param>
            /// <param name="verify">true if need verify before converting; otherwise, false.</param>
            /// <param name="newSignatureAlgorithm">The new signature algorithm instance to use.</param>
            /// <returns>A JSON web token instance.</returns>
            public JsonWebToken<T> ToToken(ISignatureProvider verifyAlgorithm, bool verify, ISignatureProvider newSignatureAlgorithm)
            {
                if (verify && !Verify(verifyAlgorithm)) return null;
                if (string.IsNullOrWhiteSpace(PayloadBase64Url)) return null;
                return new JsonWebToken<T>(GetPayload(), newSignatureAlgorithm);
            }

            /// <summary>
            /// Returns a System.Net.Http.Headers.AuthenticationHeaderValue that represents the current TokenInfo.
            /// </summary>
            /// <returns>A System.Net.Http.Headers.AuthenticationHeaderValue that represents the current TokenInfo.</returns>
            public AuthenticationHeaderValue ToAuthenticationHeaderValue()
            {
                return new AuthenticationHeaderValue(TokenInfo.BearerTokenType, ToString());
            }

            /// <summary>
            /// Returns the JWT string.
            /// </summary>
            /// <returns>A JWT string.</returns>
            public override string ToString()
            {
                return $"{headerStr}.{PayloadBase64Url}.{Signature}";
            }

            /// <summary>
            /// Determines whether the specified object is equal to the current object.
            /// </summary>
            /// <param name="other">The object to compare with the current object.</param>
            /// <returns>true if the specified object is equal to the current object; otherwise, false.</returns>
            public bool Equals(string other)
            {
                var str = ToString();
                if (string.IsNullOrWhiteSpace(other)) return str == "..";
                return string.Equals(ToString(), other.Trim(), StringComparison.InvariantCulture);
            }

            /// <summary>
            /// Determines whether the specified object is equal to the current object.
            /// </summary>
            /// <param name="other">The object to compare with the current object.</param>
            /// <returns>true if the specified object is equal to the current object; otherwise, false.</returns>
            public bool Equals(Parser other)
            {
                if (other is null) return false;
                return Equals(other.ToString());
            }

            /// <summary>
            /// Determines whether the specified object is equal to the current object.
            /// </summary>
            /// <param name="other">The object to compare with the current object.</param>
            /// <returns>true if the specified object is equal to the current object; otherwise, false.</returns>
            public override bool Equals(object other)
            {
                if (other is null) return false;
                if (other is Parser p) return Equals(p);
                if (other is string s) return Equals(s);
                if (other is SecureString ss) return Equals(SecureStringUtility.ToUnsecureString(ss));
                if (other is StringBuilder sb) return Equals(sb.ToString());
                return false;
            }

            /// <summary>
            /// Returns the hash code for this string.
            /// </summary>
            /// <returns>A 32-bit signed integer hash code.</returns>
            public override int GetHashCode()
            {
                return ToString().GetHashCode();
            }

            /// <summary>
            /// Refreshs the cache.
            /// </summary>
            private void Refresh()
            {
                headerCache = WebUtility.Base64UrlDecodeTo<JsonWebTokenHeader>(headerStr) ?? JsonWebTokenHeader.NoAlgorithm;
                payloadCache = WebUtility.Base64UrlDecodeTo<T>(PayloadBase64Url);
            }
        }

        /// <summary>
        /// Parses a JWT string encoded.
        /// </summary>
        /// <param name="jwt">The string encoded.</param>
        /// <param name="algorithmFactory">The signature algorithm factory.</param>
        /// <param name="verify">true if verify the signature; otherwise, false.</param>
        /// <returns>A JSON web token object.</returns>
        /// <exception cref="ArgumentNullException">jwt was null or empty. -or- algorithm was null and verify is true.</exception>
        /// <exception cref="ArgumentException">jwt did not contain any information.</exception>
        /// <exception cref="FormatException">jwt was in incorrect format.</exception>
        /// <exception cref="InvalidOperationException">Verify failure.</exception>
        public static JsonWebToken<T> Parse(string jwt, Func<T, string, ISignatureProvider> algorithmFactory, bool verify = true)
        {
            if (string.IsNullOrWhiteSpace(jwt)) throw new ArgumentNullException(nameof(jwt), "jwt should not be null or empty.");
            var prefix = $"{TokenInfo.BearerTokenType} ";
            if (jwt.IndexOf(prefix) == 0)
            {
                if (jwt.Length == prefix.Length) throw new ArgumentException("jwt should not contain a scheme only.", nameof(jwt));
                jwt = jwt.Substring(prefix.Length);
            }

            var arr = jwt.Split('.');
            if (arr.Length < 3) throw new FormatException("jwt is not in the correct format.");
            var header = WebUtility.Base64UrlDecodeTo<JsonWebTokenHeader>(arr[0]);
            if (header == null) throw new ArgumentException("jwt should contain header in Base64Url.", nameof(jwt));
            var payload = WebUtility.Base64UrlDecodeTo<T>(arr[1]);
            if (payload == null) throw new ArgumentException("jwt should contain payload in Base64Url.", nameof(jwt));
            var algorithm = algorithmFactory != null ? algorithmFactory(payload, header.AlgorithmName) : null;
            if (verify)
            {
                var bytes = Encoding.ASCII.GetBytes($"{arr[0]}.{arr[1]}");
                var sign = WebUtility.Base64UrlDecode(arr[2]);
                if (algorithm != null)
                {
                    if (!algorithm.Verify(bytes, sign)) throw new InvalidOperationException("jwt signature is incorrect.");
                }
                else
                {
                    if (sign.Length > 0) throw new ArgumentNullException(nameof(algorithm), "algorithm should not be null.");
                }
            }

            var obj = new JsonWebToken<T>(payload, algorithm)
            {
                headerBase64Url = arr[0],
                signatureCache = arr[2]
            };
            obj.header.Type = header.Type;
            obj.header.AlgorithmName = header.AlgorithmName;
            return obj;
        }

        /// <summary>
        /// Parses a JWT string encoded.
        /// </summary>
        /// <param name="jwt">The string encoded.</param>
        /// <param name="algorithm">The signature algorithm.</param>
        /// <param name="verify">true if verify the signature; otherwise, false.</param>
        /// <returns>A JSON web token object.</returns>
        /// <exception cref="ArgumentNullException">jwt was null or empty. -or- algorithm was null and verify is true.</exception>
        /// <exception cref="ArgumentException">jwt did not contain any information.</exception>
        /// <exception cref="FormatException">jwt was in incorrect format.</exception>
        /// <exception cref="InvalidOperationException">Verify failure.</exception>
        public static JsonWebToken<T> Parse(string jwt, ISignatureProvider algorithm, bool verify = true)
        {
            if (string.IsNullOrWhiteSpace(jwt)) throw new ArgumentNullException(nameof(jwt), "jwt should not be null or empty.");
            var prefix = $"{TokenInfo.BearerTokenType} ";
            if (jwt.IndexOf(prefix) == 0)
            {
                if (jwt.Length == prefix.Length) throw new ArgumentException("jwt should not contain a scheme only.", nameof(jwt));
                jwt = jwt.Substring(prefix.Length);
            }

            var arr = jwt.Split('.');
            if (arr.Length < 3) throw new FormatException("jwt is not in the correct format.");
            if (verify)
            {
                var bytes = Encoding.ASCII.GetBytes($"{arr[0]}.{arr[1]}");
                var sign = WebUtility.Base64UrlDecode(arr[2]);
                if (algorithm != null)
                {
                    if (!algorithm.Verify(bytes, sign)) throw new InvalidOperationException("jwt signature is incorrect.");
                }
                else
                {
                    if (sign.Length > 0) throw new ArgumentNullException(nameof(algorithm), "algorithm should not be null.");
                }
            }

            var header = WebUtility.Base64UrlDecodeTo<JsonWebTokenHeader>(arr[0]);
            if (header == null) throw new ArgumentException("jwt should contain header in Base64Url.", nameof(jwt));
            var payload = WebUtility.Base64UrlDecodeTo<T>(arr[1]);
            if (payload == null) throw new ArgumentException("jwt should contain payload in Base64Url.", nameof(jwt));
            var obj = new JsonWebToken<T>(payload, algorithm)
            {
                headerBase64Url = arr[0],
                signatureCache = arr[2]
            };
            obj.header.Type = header.Type;
            obj.header.AlgorithmName = header.AlgorithmName;
            return obj;
        }

        /// <summary>
        /// Parses a JWT string encoded.
        /// </summary>
        /// <param name="token">The access token.</param>
        /// <param name="algorithmFactory">The signature algorithm factory.</param>
        /// <param name="verify">true if verify the signature; otherwise, false.</param>
        /// <returns>A JSON web token object.</returns>
        /// <exception cref="ArgumentNullException">token was null. -or- algorithm was null and verify is true.</exception>
        /// <exception cref="ArgumentException">token is not a Bearer token, or its access token did not contain the required information.</exception>
        /// <exception cref="FormatException">The access token was in incorrect format.</exception>
        /// <exception cref="InvalidOperationException">Verify failure.</exception>
        public static JsonWebToken<T> Parse(TokenInfo token, Func<T, string, ISignatureProvider> algorithmFactory, bool verify = true)
        {
            if (token == null) throw new ArgumentNullException(nameof(token), "token should not be null.");
            if (string.IsNullOrWhiteSpace(token.AccessToken)) throw new ArgumentException("The access token should not be null or empty.", nameof(token));
            if (!string.IsNullOrEmpty(token.TokenType) && token.TokenType != TokenInfo.BearerTokenType) throw new ArgumentException("The token type should be Bearer.", nameof(token));
            try
            {
                return Parse(token.AccessToken, algorithmFactory, verify);
            }
            catch (ArgumentException ex)
            {
                var msg = string.IsNullOrWhiteSpace(ex.Message) || ex.Message.Length < 7 || ex.Message.IndexOf("jwt ") != 0
                    ? "The access token is incorrect."
                    : ("The access token" + ex.Message.Substring(3));
                throw new ArgumentException(msg, nameof(token), ex);
            }
        }

        /// <summary>
        /// Parses a JWT string encoded.
        /// </summary>
        /// <param name="token">The access token.</param>
        /// <param name="algorithm">The signature algorithm.</param>
        /// <param name="verify">true if verify the signature; otherwise, false.</param>
        /// <returns>A JSON web token object.</returns>
        /// <exception cref="ArgumentNullException">token was null. -or- algorithm was null and verify is true.</exception>
        /// <exception cref="ArgumentException">token is not a Bearer token, or its access token did not contain the required information.</exception>
        /// <exception cref="FormatException">The access token was in incorrect format.</exception>
        /// <exception cref="InvalidOperationException">Verify failure.</exception>
        public static JsonWebToken<T> Parse(TokenInfo token, ISignatureProvider algorithm, bool verify = true)
        {
            if (token == null) throw new ArgumentNullException(nameof(token), "token should not be null.");
            if (string.IsNullOrWhiteSpace(token.AccessToken)) throw new ArgumentException("The access token should not be null or empty.", nameof(token));
            if (!string.IsNullOrEmpty(token.TokenType) && token.TokenType != TokenInfo.BearerTokenType) throw new ArgumentException("The token type should be Bearer.", nameof(token));
            try
            {
                return Parse(token.AccessToken, algorithm, verify);
            }
            catch (ArgumentException ex)
            {
                var msg = string.IsNullOrWhiteSpace(ex.Message) || ex.Message.Length < 7 || ex.Message.IndexOf("jwt ") != 0
                    ? "The access token is incorrect."
                    : ("The access token" + ex.Message.Substring(3));
                throw new ArgumentException(msg, nameof(token), ex);
            }
        }

        /// <summary>
        /// The signature algorithm function.
        /// </summary>
        private readonly ISignatureProvider signature;

        /// <summary>
        /// The Jwt header model.
        /// </summary>
        private readonly JsonWebTokenHeader header;

        /// <summary>
        /// The header Base64Url encoded string.
        /// </summary>
        private string headerBase64Url;

        /// <summary>
        /// The signature cache.
        /// </summary>
        private string signatureCache;

        /// <summary>
        /// Initializes a new instance of the JwtModel class.
        /// </summary>
        /// <param name="payload">The payload.</param>
        /// <param name="sign">The signature provider.</param>
        public JsonWebToken(T payload, ISignatureProvider sign)
        {
            Payload = payload;
            signature = sign;
            header = sign != null ? new JsonWebTokenHeader
            {
                AlgorithmName = sign.Name
            } : JsonWebTokenHeader.NoAlgorithm;
        }

        /// <summary>
        /// Gets the header.
        /// </summary>
        public string AlgorithmName => header.AlgorithmName;

        /// <summary>
        /// Gets the payload.
        /// </summary>
        public T Payload { get; }

        /// <summary>
<<<<<<< HEAD
        /// Gets a value indicating whether the signature provider can sign a specific data. null if no signature provider.
        /// </summary>
        public bool? CanSign => signature?.CanSign;
=======
        /// Gets or sets the JSON serializer.
        /// </summary>
        public Func<object, string> Serializer { get; set; }
>>>>>>> 3830ca92

        /// <summary>
        /// Gets the Base64Url of payload.
        /// </summary>
        /// <returns>A string encoded of payload.</returns>
        public string ToPayloadBase64Url()
        {
            return GetBase64UrlEncode(Payload);
        }

        /// <summary>
        /// Gets the Base64Url of header.
        /// </summary>
        /// <returns>A string encoded of header.</returns>
        public string ToHeaderBase64Url()
        {
            if (headerBase64Url == null) headerBase64Url = GetBase64UrlEncode(header);
            return headerBase64Url;
        }

        /// <summary>
        /// Gets the Base64Url of signature.
        /// </summary>
        /// <returns>A string encoded of signature.</returns>
        public string ToSigntureBase64Url()
        {
            if (signature == null || !signature.CanSign) return signatureCache ?? string.Empty;
            var bytes = signature.Sign($"{ToHeaderBase64Url()}.{ToPayloadBase64Url()}");
            return WebUtility.Base64UrlEncode(bytes);
        }

        /// <summary>
        /// Gets the encoded string.
        /// </summary>
        /// <returns>A string encoded.</returns>
        public string ToEncodedString()
        {
            return $"{ToHeaderBase64Url()}.{ToPayloadBase64Url()}.{ToSigntureBase64Url()}";
        }

        /// <summary>
        /// Returns a System.Net.Http.Headers.AuthenticationHeaderValue that represents the current TokenInfo.
        /// </summary>
        /// <returns>A System.Net.Http.Headers.AuthenticationHeaderValue that represents the current TokenInfo.</returns>
        public AuthenticationHeaderValue ToAuthenticationHeaderValue(ISignatureProvider sign = null)
        {
            return new AuthenticationHeaderValue(TokenInfo.BearerTokenType, ToEncodedString());
        }

        /// <summary>
        /// Returns a string that represents the current object.
        /// </summary>
        /// <returns>A string that represents the current object.</returns>
        public override string ToString()
        {
            if (Payload == null) return string.Empty;
            return Payload.ToString();
        }

        /// <summary>
        /// Creates a new JSON web token with new signature provider.
        /// </summary>
        /// <param name="sign">A signature provider to use; or null, use the current one.</param>
        /// <returns>A new JSON web token instance.</returns>
        public JsonWebToken<T> Create(ISignatureProvider sign)
        {
            return new JsonWebToken<T>(Payload, sign)
            {
                Serializer = Serializer
            };
        }

        private string GetBase64UrlEncode(object bytes)
        {
            if (Serializer != null) return WebUtility.Base64UrlEncode(Serializer(bytes));
            return WebUtility.Base64UrlEncode(bytes);
        }
    }

    /// <summary>
    /// Json web token header model.
    /// </summary>
    [DataContract]
    public class JsonWebTokenHeader
    {
        /// <summary>
        /// Gets or sets the name of signature algorithm.
        /// </summary>
        [DataMember(Name = "alg")]
        public string AlgorithmName { get; set; }

        /// <summary>
        /// Gets the type.
        /// </summary>
        [DataMember(Name = "typ")]
        public string Type { get; set; } = "JWT";

        /// <summary>
        /// Gets the JSON web token header without signature algorithm.
        /// </summary>
        public static JsonWebTokenHeader NoAlgorithm
        {
            get
            {
                return new JsonWebTokenHeader { AlgorithmName = "none" };
            }
        }
    }

    /// <summary>
    /// The base JWT payload model.
    /// </summary>
    [DataContract]
    public class JsonWebTokenPayload
    {
        /// <summary>
        /// Gets or sets the optional JWT ID.
        /// This claim provides a unique identifier for the JWT.
        /// The identifier value MUST be assigned in a manner that ensures that
        /// there is a negligible probability that the same value will be
        /// accidentally assigned to a different data object; if the application
        /// uses multiple issuers, collisions MUST be prevented among values
        /// produced by different issuers as well.
        /// This claim can be used to prevent the JWT from being replayed.
        /// Its value is a case-sensitive string.
        /// </summary>
        [DataMember(Name = "jti")]
        public string Id { get; set; }

        /// <summary>
        /// Gets or sets the optional issuer identifier.
        /// This claim identifies the principal that issued the
        /// JWT.The processing of this claim is generally application specific.
        /// Its value is a case-sensitive string containing a string or a URI.
        /// </summary>
        [DataMember(Name = "iss")]
        public string Issuer { get; set; }

        /// <summary>
        /// Gets or sets the optional subject.
        /// This claim identifies the principal that is the
        /// subject of the JWT.The claims in a JWT are normally statements
        /// about the subject.
        /// The subject value MUST either be scoped to be locally unique
        /// in the context of the issuer or be globally unique.
        /// The processing of this claim is generally application specific.
        /// Its value is a case-sensitive string containing a string or a URI.
        /// </summary>
        [DataMember(Name = "sub")]
        public string Subject { get; set; }

        /// <summary>
        /// Gets or sets the optional audience identifier.
        /// This claim identifies the recipients that the JWT is
        /// intended for.  Each principal intended to process the JWT MUST
        /// identify itself with a value in the audience claim.If the principal
        /// processing the claim does not identify itself with a value in the
        /// this claim when this claim is present, then the JWT MUST be
        /// rejected.
        /// In the general case, its value is an array of case-sensitive strings,
        /// each containing a string or a URI.
        /// In the special case when the JWT has one audience, its value MAY be a
        /// single case-sensitive string containing a string or a URI. The
        /// interpretation of audience values is generally application specific
        /// </summary>
        [DataMember(Name = "aud")]
        public IEnumerable<string> Audience { get; set; }

        /// <summary>
        /// Gets or sets an optional expiration date time.
        /// This claim identifies the expiration time on or after
        /// which the JWT MUST NOT be accepted for processing.
        /// The processing of this claim requires that the current date time
        /// MUST be before the expiration date time listed in this claim.
        /// Implementers MAY provide for some small leeway,
        /// usually no more than a few minutes, to account for clock skew.
        /// </summary>
        public DateTime? Expiration { get; set; }

        /// <summary>
        /// Gets or sets an optional expiration date time tick in JSON format.
        /// The original property is Expiration.
        /// </summary>
        [DataMember(Name = "exp")]
        public long? ExpirationTick
        {
            get => WebUtility.ParseDate(Expiration);
            set => Expiration = WebUtility.ParseDate(value);
        }

        /// <summary>
        /// Gets or sets an optional available start date time.
        /// This claim identifies the time before which the JWT
        /// MUST NOT be accepted for processing.
        /// The processing of this claim requires that the current date time
        /// MUST be after or equal to the not-before date time listed in this claim.
        /// Implementers MAY provide for some small leeway,
        /// usually no more than a few minutes, to account for clock skew.
        /// </summary>
        public DateTime? NotBefore { get; set; }

        /// <summary>
        /// Gets or sets an optional available start date time tick in JSON format.
        /// The original property is NotBefore.
        /// </summary>
        [DataMember(Name = "nbf")]
        public long? NotBeforeTick
        {
            get => WebUtility.ParseDate(NotBefore);
            set => NotBefore = WebUtility.ParseDate(value);
        }

        /// <summary>
        /// Gets or sets an optional issue creation date time.
        /// This claim identifies the time at which the JWT was issued.
        /// This claim can be used to determine the age of the JWT.
        /// </summary>
        public DateTime? IssuedAt { get; set; }

        /// <summary>
        /// Gets or sets an optional issue creation date time tick in JSON format.
        /// The original property is IssuedAt.
        /// </summary>
        [DataMember(Name = "iat")]
        public long? IssuedAtTick
        {
            get => WebUtility.ParseDate(IssuedAt);
            set => IssuedAt = WebUtility.ParseDate(value);
        }

        /// <summary>
        /// Returns a System.Net.Http.Headers.AuthenticationHeaderValue that represents the current token.
        /// </summary>
        /// <param name="sign">The signature provider.</param>
        /// <returns>A System.Net.Http.Headers.AuthenticationHeaderValue that represents the current token.</returns>
        public AuthenticationHeaderValue ToAuthenticationHeaderValue(ISignatureProvider sign)
        {
            var jwt = new JsonWebToken<JsonWebTokenPayload>(this, sign);
            return jwt.ToAuthenticationHeaderValue();
        }
    }
}<|MERGE_RESOLUTION|>--- conflicted
+++ resolved
@@ -454,15 +454,26 @@
         public T Payload { get; }
 
         /// <summary>
-<<<<<<< HEAD
         /// Gets a value indicating whether the signature provider can sign a specific data. null if no signature provider.
         /// </summary>
-        public bool? CanSign => signature?.CanSign;
-=======
+        public bool? CanSign
+        {
+            get
+            {
+                if (signature == null)
+                {
+                    if (string.IsNullOrWhiteSpace(header.AlgorithmName) || header.AlgorithmName == "none") return true;
+                    return null;
+                }
+
+                return signature.CanSign;
+            }
+        }
+
+        /// <summary>
         /// Gets or sets the JSON serializer.
         /// </summary>
         public Func<object, string> Serializer { get; set; }
->>>>>>> 3830ca92
 
         /// <summary>
         /// Gets the Base64Url of payload.
@@ -529,10 +540,22 @@
         /// <returns>A new JSON web token instance.</returns>
         public JsonWebToken<T> Create(ISignatureProvider sign)
         {
-            return new JsonWebToken<T>(Payload, sign)
+            var result = new JsonWebToken<T>(Payload, sign)
             {
                 Serializer = Serializer
             };
+            if (sign != null && !sign.CanSign)
+            {
+                try
+                {
+                    result.signatureCache = ToSigntureBase64Url();
+                }
+                catch (SystemException)
+                {
+                }
+            }
+
+            return result;
         }
 
         private string GetBase64UrlEncode(object bytes)
